--- conflicted
+++ resolved
@@ -1865,7 +1865,180 @@
 
 
 ###############################################################################
-<<<<<<< HEAD
+# Denoising in spectral space
+
+
+def _phasor_from_signal_vector(
+    float_t[:, ::1] phasor,
+    const signal_t[:, ::1] signal,
+    const double[:, :, ::1] sincos,
+    const int num_threads
+):
+    """Calculate phasor coordinate vectors from signal along last axis.
+
+    Parameters
+    ----------
+    phasor : 2D memoryview of float32 or float64
+        Writable buffer of two dimensions where calculated phasor
+        vectors are stored:
+
+        0. other dimensions flat
+        1. real and imaginary components
+
+    signal : 2D memoryview of float32 or float64
+        Buffer of two dimensions containing signal:
+
+        0. other dimensions flat
+        1. dimension over which to compute FFT, number samples
+
+    sincos : 3D memoryview of float64
+        Buffer of three dimensions containing sine and cosine terms to be
+        multiplied with signal:
+
+        0. number harmonics
+        1. number samples
+        2. cos and sin
+
+    num_threads : int
+        Number of OpenMP threads to use for parallelization.
+
+    Notes
+    -----
+    This implementation requires contiguous input arrays.
+
+    """
+    cdef:
+        ssize_t size = signal.shape[0]
+        ssize_t samples = signal.shape[1]
+        ssize_t harmonics = sincos.shape[0]
+        ssize_t i, j, k, h
+        double dc, re, im, sample
+
+    if (
+        samples < 2
+        or harmonics > samples // 2
+        or phasor.shape[0] != size
+        or phasor.shape[1] != harmonics * 2
+    ):
+        raise ValueError('invalid shape of phasor or signal')
+    if sincos.shape[1] != samples or sincos.shape[2] != 2:
+        raise ValueError('invalid shape of sincos')
+
+    with nogil, parallel(num_threads=num_threads):
+        for i in prange(signal.shape[0]):
+            j = 0
+            for h in range(harmonics):
+                dc = 0.0
+                re = 0.0
+                im = 0.0
+                for k in range(samples):
+                    sample = <double> signal[i, k]
+                    dc = dc + sample
+                    re = re + sample * sincos[h, k, 0]
+                    im = im + sample * sincos[h, k, 1]
+                if dc != 0.0:
+                    re = re / dc
+                    im = im / dc
+                else:
+                    re = NAN if re == 0.0 else re * INFINITY
+                    im = NAN if im == 0.0 else im * INFINITY
+                phasor[i, j] = <float_t> re
+                j = j + 1
+                phasor[i, j] = <float_t> im
+                j = j + 1
+
+
+def _signal_denoise_vector(
+    float_t[:, ::1] denoised,
+    float_t[::1] integrated,
+    const signal_t[:, ::1] signal,
+    const float_t[:, ::1] spectral_vector,
+    const double sigma,
+    const double vmin,
+    const int num_threads
+):
+    """Calculate denoised signal from spectral_vector."""
+    cdef:
+        ssize_t size = signal.shape[0]
+        ssize_t samples = signal.shape[1]
+        ssize_t dims = spectral_vector.shape[1]
+        ssize_t i, j, m
+        float_t n
+        double weight, sum, t
+        double sigma2 = -1.0 / (2.0 * sigma * sigma)
+        double threshold = 9.0 * sigma * sigma
+
+    if denoised.shape[0] != size or denoised.shape[1] != samples:
+        raise ValueError('signal and denoised shape mismatch')
+    if integrated.shape[0] != size:
+        raise ValueError('integrated.shape[0] != signal.shape[0]')
+    if spectral_vector.shape[0] != size:
+        raise ValueError('spectral_vector.shape[0] != signal.shape[0]')
+
+    with nogil, parallel(num_threads=num_threads):
+
+        # integrate channel intensities for each pixel
+        # and filter low intensities
+        for i in prange(size):
+            sum = 0.0
+            for m in range(samples):
+                sum = sum + <double> signal[i, m]
+            if sum < vmin:
+                sum = NAN
+            integrated[i] = <float_t> sum
+
+        # loop over all pixels
+        for i in prange(size):
+
+            n = integrated[i]
+            if not n > 0.0:
+                # n is NaN or zero; cannot denoise; return original signal
+                continue
+
+            for m in range(samples):
+                denoised[i, m] /= n  # weight = 1.0
+
+            # loop over other pixels
+            for j in range(size):
+                if i == j:
+                    # weight = 1.0 already accounted for
+                    continue
+
+                n = integrated[j]
+                if not n > 0.0:
+                    # n is NaN or zero
+                    continue
+
+                # calculate weight from Euclidean distance of
+                # pixels i and j in spectral vector space
+                sum = 0.0
+                for m in range(dims):
+                    t = spectral_vector[i, m] - spectral_vector[j, m]
+                    sum = sum + t * t
+                    if sum > threshold:
+                        sum = -1.0
+                        break
+                if sum >= 0.0:
+                    weight = exp(sum * sigma2) / n
+                else:
+                    # sum is NaN or greater than threshold
+                    continue
+
+                # add weighted signal[j] to denoised[i]
+                for m in range(samples):
+                    denoised[i, m] += <float_t> (weight * signal[j, m])
+
+            # re-normalize to original intensity
+            # sum cannot be zero because integrated == 0 was filtered
+            sum = 0.0
+            for m in range(samples):
+                sum = sum + denoised[i, m]
+            n = <float_t> (<double> integrated[i] / sum)
+            for m in range(samples):
+                denoised[i, m] *= n
+
+
+###############################################################################
 # Filtering functions
 
 cdef float_t _quickselect(
@@ -1965,177 +2138,4 @@
                     if valid_count > 0:
                         filtered_image[i, j] = _median(kernel, valid_count)
 
-    free(kernel)
-=======
-# Denoising in spectral space
-
-
-def _phasor_from_signal_vector(
-    float_t[:, ::1] phasor,
-    const signal_t[:, ::1] signal,
-    const double[:, :, ::1] sincos,
-    const int num_threads
-):
-    """Calculate phasor coordinate vectors from signal along last axis.
-
-    Parameters
-    ----------
-    phasor : 2D memoryview of float32 or float64
-        Writable buffer of two dimensions where calculated phasor
-        vectors are stored:
-
-        0. other dimensions flat
-        1. real and imaginary components
-
-    signal : 2D memoryview of float32 or float64
-        Buffer of two dimensions containing signal:
-
-        0. other dimensions flat
-        1. dimension over which to compute FFT, number samples
-
-    sincos : 3D memoryview of float64
-        Buffer of three dimensions containing sine and cosine terms to be
-        multiplied with signal:
-
-        0. number harmonics
-        1. number samples
-        2. cos and sin
-
-    num_threads : int
-        Number of OpenMP threads to use for parallelization.
-
-    Notes
-    -----
-    This implementation requires contiguous input arrays.
-
-    """
-    cdef:
-        ssize_t size = signal.shape[0]
-        ssize_t samples = signal.shape[1]
-        ssize_t harmonics = sincos.shape[0]
-        ssize_t i, j, k, h
-        double dc, re, im, sample
-
-    if (
-        samples < 2
-        or harmonics > samples // 2
-        or phasor.shape[0] != size
-        or phasor.shape[1] != harmonics * 2
-    ):
-        raise ValueError('invalid shape of phasor or signal')
-    if sincos.shape[1] != samples or sincos.shape[2] != 2:
-        raise ValueError('invalid shape of sincos')
-
-    with nogil, parallel(num_threads=num_threads):
-        for i in prange(signal.shape[0]):
-            j = 0
-            for h in range(harmonics):
-                dc = 0.0
-                re = 0.0
-                im = 0.0
-                for k in range(samples):
-                    sample = <double> signal[i, k]
-                    dc = dc + sample
-                    re = re + sample * sincos[h, k, 0]
-                    im = im + sample * sincos[h, k, 1]
-                if dc != 0.0:
-                    re = re / dc
-                    im = im / dc
-                else:
-                    re = NAN if re == 0.0 else re * INFINITY
-                    im = NAN if im == 0.0 else im * INFINITY
-                phasor[i, j] = <float_t> re
-                j = j + 1
-                phasor[i, j] = <float_t> im
-                j = j + 1
-
-
-def _signal_denoise_vector(
-    float_t[:, ::1] denoised,
-    float_t[::1] integrated,
-    const signal_t[:, ::1] signal,
-    const float_t[:, ::1] spectral_vector,
-    const double sigma,
-    const double vmin,
-    const int num_threads
-):
-    """Calculate denoised signal from spectral_vector."""
-    cdef:
-        ssize_t size = signal.shape[0]
-        ssize_t samples = signal.shape[1]
-        ssize_t dims = spectral_vector.shape[1]
-        ssize_t i, j, m
-        float_t n
-        double weight, sum, t
-        double sigma2 = -1.0 / (2.0 * sigma * sigma)
-        double threshold = 9.0 * sigma * sigma
-
-    if denoised.shape[0] != size or denoised.shape[1] != samples:
-        raise ValueError('signal and denoised shape mismatch')
-    if integrated.shape[0] != size:
-        raise ValueError('integrated.shape[0] != signal.shape[0]')
-    if spectral_vector.shape[0] != size:
-        raise ValueError('spectral_vector.shape[0] != signal.shape[0]')
-
-    with nogil, parallel(num_threads=num_threads):
-
-        # integrate channel intensities for each pixel
-        # and filter low intensities
-        for i in prange(size):
-            sum = 0.0
-            for m in range(samples):
-                sum = sum + <double> signal[i, m]
-            if sum < vmin:
-                sum = NAN
-            integrated[i] = <float_t> sum
-
-        # loop over all pixels
-        for i in prange(size):
-
-            n = integrated[i]
-            if not n > 0.0:
-                # n is NaN or zero; cannot denoise; return original signal
-                continue
-
-            for m in range(samples):
-                denoised[i, m] /= n  # weight = 1.0
-
-            # loop over other pixels
-            for j in range(size):
-                if i == j:
-                    # weight = 1.0 already accounted for
-                    continue
-
-                n = integrated[j]
-                if not n > 0.0:
-                    # n is NaN or zero
-                    continue
-
-                # calculate weight from Euclidean distance of
-                # pixels i and j in spectral vector space
-                sum = 0.0
-                for m in range(dims):
-                    t = spectral_vector[i, m] - spectral_vector[j, m]
-                    sum = sum + t * t
-                    if sum > threshold:
-                        sum = -1.0
-                        break
-                if sum >= 0.0:
-                    weight = exp(sum * sigma2) / n
-                else:
-                    # sum is NaN or greater than threshold
-                    continue
-
-                # add weighted signal[j] to denoised[i]
-                for m in range(samples):
-                    denoised[i, m] += <float_t> (weight * signal[j, m])
-
-            # re-normalize to original intensity
-            # sum cannot be zero because integrated == 0 was filtered
-            sum = 0.0
-            for m in range(samples):
-                sum = sum + denoised[i, m]
-            n = <float_t> (<double> integrated[i] / sum)
-            for m in range(samples):
-                denoised[i, m] *= n
->>>>>>> edee9f20
+    free(kernel)