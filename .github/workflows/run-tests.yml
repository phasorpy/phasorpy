name: Run tests

on:
  push:
    branches:
      - main
  pull_request:
    branches:
      - main
  workflow_dispatch:

concurrency:
  group: ${{ github.workflow }}-${{ github.ref }}
  cancel-in-progress: true

jobs:
  test:
    name: Test library and docs
    runs-on: ${{ matrix.os }}
    strategy:
      fail-fast: false
      matrix:
        os: ["ubuntu-20.04"]
        python-version: ["3.10", "3.12"]
        # 3.11 tested with cibuildwheel
    steps:
    - uses: actions/checkout@v4
    - name: Set up Python ${{ matrix.python-version }}
      uses: actions/setup-python@v5
      with:
        python-version: ${{ matrix.python-version }}
    - name: Editable install
      run: |
        python -m pip install --upgrade pip
        python -m pip install --editable .
        python -m pip install -r requirements_dev.txt
        python -m pip install -r requirements_numpy.txt
    - name: Print dependency versions
      run: |
        phasorpy versions
    - name: Test with pytest
      run: |
        python -X dev -m pytest
    - name: Build docs
      run: |
        cd docs
        make html

  test_win_mac:
    name: Test Windows and macOS
    runs-on: ${{ matrix.os }}
    strategy:
      fail-fast: false
      matrix:
        os: ["windows-2019", "macos-12"]
        python-version: ["3.10"]
        # 3.12 tested with cibuildwheel
    steps:
    - uses: actions/checkout@v4
    - name: Set up Python ${{ matrix.python-version }}
      uses: actions/setup-python@v5
      with:
        python-version: ${{ matrix.python-version }}
    - name: Editable install
      run: |
        python -m pip install --upgrade pip
        python -m pip install --editable .
        python -m pip install -r requirements_dev.txt
        python -m pip install -r requirements_numpy.txt
    - name: Test with pytest
      run: |
        python -X dev -m pytest
    - name: Build docs
      run: |
        cd docs
        make html

  build_wheels:
    name: Test cibuildwheel and numpy 2
    runs-on: ${{ matrix.os }}
    strategy:
      fail-fast: false
      matrix:
        os: ["ubuntu-22.04", "windows-2019", "macos-12"]
    steps:
      - uses: actions/checkout@v4
<<<<<<< HEAD
      - uses: pypa/cibuildwheel@v2.17.0
=======
      - uses: pypa/cibuildwheel@v2.19.1
>>>>>>> acfef567
        env:
          # CIBW_ENVIRONMENT: "PIP_PRE=1"
          CIBW_BUILD_VERBOSITY: 3
          CIBW_BUILD: "cp311-manylinux_x86_64 cp312-win_amd64 cp312-macosx_x86_64"
          CIBW_SKIP:
      - uses: actions/upload-artifact@v4
        with:
          path: ./wheelhouse/*.whl
          name: wheels-${{ matrix.os }}

  static_analysis:
    name: Static code analysis
    runs-on: "ubuntu-latest"
    strategy:
      fail-fast: false
      matrix:
        python-version: ["3.10", "3.12"]
    steps:
    - uses: actions/checkout@v4
    - name: Set up Python ${{ matrix.python-version }}
      uses: actions/setup-python@v5
      with:
        python-version: ${{ matrix.python-version }}
    - name: Editable install
      run: |
        python -m pip install --upgrade pip
        python -m pip install --editable .
        python -m pip install -r requirements_dev.txt
        python -m pip install -r requirements_numpy.txt
    - name: Test with black
      run: |
        python -m black --check src/phasorpy tutorials docs
    - name: Test with blackdoc
      run: |
        python -m blackdoc --check src/phasorpy
    - name: Test with mypy
      run: |
        python -m mypy
    - name: Test with isort
      run: |
        python -m isort --check src/phasorpy tutorials
    - name: Check spelling
      run: |
        python -m codespell_lib<|MERGE_RESOLUTION|>--- conflicted
+++ resolved
@@ -84,11 +84,7 @@
         os: ["ubuntu-22.04", "windows-2019", "macos-12"]
     steps:
       - uses: actions/checkout@v4
-<<<<<<< HEAD
-      - uses: pypa/cibuildwheel@v2.17.0
-=======
       - uses: pypa/cibuildwheel@v2.19.1
->>>>>>> acfef567
         env:
           # CIBW_ENVIRONMENT: "PIP_PRE=1"
           CIBW_BUILD_VERBOSITY: 3
